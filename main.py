--- conflicted
+++ resolved
@@ -48,18 +48,12 @@
         self.start_node = (0, 0)
         self.end_node = (GRID_SIZE - 1, GRID_SIZE - 1)
         self.current_path = []
-<<<<<<< HEAD
         self.visited_for_drawing = set()
-=======
-        self.visited_for_drawing = set()  # For drawing visited cells during search
-        self.solving_in_progress = False  # Flag to prevent multiple solve calls
->>>>>>> 67951b84
 
         # --- UI Elements ---
         control_frame = ttk.Frame(master, padding="10")
         control_frame.pack(side=tk.TOP, fill=tk.X)
 
-<<<<<<< HEAD
         ttk.Button(control_frame, text="Generate Obstacles", command=self.generate_obstacles).pack(side=tk.LEFT, padx=5)
         ttk.Button(control_frame, text="Solve with DFS", command=lambda: self.solve_maze("DFS")).pack(side=tk.LEFT, padx=5)
         ttk.Button(control_frame, text="Solve with BFS", command=lambda: self.solve_maze("BFS")).pack(side=tk.LEFT, padx=5)
@@ -72,49 +66,6 @@
                                   variable=self.obstacle_density_var, length=100)
         density_scale.pack(side=tk.LEFT, padx=5)
         self.density_display_label = ttk.Label(control_frame, text=f"{self.obstacle_density_var.get():.0f}")
-=======
-        self.btn_generate = ttk.Button(
-            control_frame, text="Generate Obstacles", command=self.generate_obstacles
-        )
-        self.btn_generate.pack(side=tk.LEFT, padx=5)
-        self.btn_dfs = ttk.Button(
-            control_frame, text="Solve with DFS", command=lambda: self.solve_maze("DFS")
-        )
-        self.btn_dfs.pack(side=tk.LEFT, padx=5)
-        self.btn_bfs = ttk.Button(
-            control_frame, text="Solve with BFS", command=lambda: self.solve_maze("BFS")
-        )
-        self.btn_bfs.pack(side=tk.LEFT, padx=5)
-        self.btn_clear = ttk.Button(
-            control_frame,
-            text="Clear Solution",
-            command=self.clear_solution_visualization,
-        )
-        self.btn_clear.pack(side=tk.LEFT, padx=5)
-        self.btn_reset = ttk.Button(
-            control_frame, text="Reset Maze", command=self.reset_maze
-        )
-        self.btn_reset.pack(side=tk.LEFT, padx=5)
-
-        # Obstacle Density Control
-        ttk.Label(control_frame, text="Obstacle Density (%):").pack(
-            side=tk.LEFT, padx=(10, 0)
-        )
-        self.obstacle_density_var = tk.DoubleVar(value=25)  # Default 25%
-        self.density_scale = ttk.Scale(
-            control_frame,
-            from_=0,
-            to_=100,
-            orient=tk.HORIZONTAL,
-            variable=self.obstacle_density_var,
-            length=100,
-        )
-        self.density_scale.pack(side=tk.LEFT, padx=5)
-        # Using a label to display the scale value, making it dynamic
-        self.density_display_label = ttk.Label(
-            control_frame, text=f"{self.obstacle_density_var.get():.0f}"
-        )
->>>>>>> 67951b84
         self.density_display_label.pack(side=tk.LEFT)
         self.obstacle_density_var.trace_add("write", self._update_density_display)
 
@@ -162,14 +113,6 @@
         self.grid_data[self.end_node[0]][self.end_node[1]] = EMPTY
 
     def generate_obstacles(self):
-<<<<<<< HEAD
-=======
-        """Generates random obstacles in the grid."""
-        if self.solving_in_progress:
-            messagebox.showwarning("Busy", "Solver is currently running. Please wait.")
-            return
-
->>>>>>> 67951b84
         self.status_label_var.set("Generating obstacles...")
         self.master.update_idletasks()
         density = self.obstacle_density_var.get()/100.0
@@ -181,14 +124,6 @@
         self.status_label_var.set("Obstacles generated. Ready to solve.")
 
     def clear_solution_visualization(self):
-<<<<<<< HEAD
-=======
-        """Clears only the path and visited cells visualization, keeping obstacles."""
-        if self.solving_in_progress:
-            messagebox.showwarning("Busy", "Solver is currently running. Please wait.")
-            return
-
->>>>>>> 67951b84
         self.status_label_var.set("Clearing solution...")
         self.master.update_idletasks()
         for r,c in list(self.visited_for_drawing):
@@ -202,66 +137,23 @@
         self.canvas.update()
 
     def reset_maze(self):
-<<<<<<< HEAD
-=======
-        """Resets the entire maze to an empty grid."""
-        if self.solving_in_progress:  # If a solve is happening, stop it.
-            self.solving_in_progress = False  # This will stop BFS's "after" loop
-            # For DFS, it's harder to interrupt cleanly mid-recursion without more complex threading.
-            # But disabling controls and this flag should prevent new actions.
-            self._set_controls_state(
-                tk.NORMAL
-            )  # Re-enable controls if they were disabled
-
->>>>>>> 67951b84
         self.status_label_var.set("Resetting maze...")
         self.master.update_idletasks()
         self.grid_data = [[EMPTY]*GRID_SIZE for _ in range(GRID_SIZE)]
         self.visited_for_drawing.clear()
-<<<<<<< HEAD
         self.current_path.clear()
         self.ensure_start_end_clear()
         self.draw_maze_elements()
-=======
-        self.ensure_start_end_clear()  # Ensures start/end are clear on the new empty grid
-        self.draw_maze_elements()  # Draws start/end and empty cells
->>>>>>> 67951b84
         self.status_label_var.set("Maze reset. Generate obstacles to start.")
         self._set_controls_state(tk.NORMAL)
 
     def solve_maze(self, algorithm_name):
-<<<<<<< HEAD
         self.clear_solution_visualization()
         self.status_label_var.set(f"Solving with {algorithm_name}...")
         self.master.update_idletasks()
-=======
-        """Initiates the maze solving process using the selected algorithm."""
-        if self.solving_in_progress:
-            messagebox.showwarning(
-                "Busy", "Another solving process is already running."
-            )
-            return
-
-        self.clear_solution_visualization()  # Clear previous solution first
-        self.status_label_var.set(f"Solving with {algorithm_name}...")
-        self.master.update_idletasks()
-
-        if (
-            self.grid_data[self.start_node[0]][self.start_node[1]] == OBSTACLE
-            or self.grid_data[self.end_node[0]][self.end_node[1]] == OBSTACLE
-        ):
-            messagebox.showerror(
-                "Error", "Start or End node is an obstacle! Please reset or regenerate."
-            )
-            self.status_label_var.set("Error: Start/End is obstacle.")
-            return
-
->>>>>>> 67951b84
         self._set_controls_state(tk.DISABLED)
-        self.solving_in_progress = True
 
         if algorithm_name == "DFS":
-<<<<<<< HEAD
             found = self._solve_dfs_recursive_animated(self.start_node, set(), [])
             if not found:
                 retry = messagebox.askretrycancel(
@@ -287,75 +179,6 @@
         for nr, nc in [(r, c+1), (r+1, c), (r, c-1), (r-1, c)]:
             if 0 <= nr < GRID_SIZE and 0 <= nc < GRID_SIZE and self.grid_data[nr][nc] == EMPTY:
                 yield (nr, nc)
-=======
-            visited_dfs = set()
-            path_dfs = []
-            # Run DFS in a way that doesn't block the UI entirely for too long if ANIMATION_DELAY > 0
-            # For very small ANIMATION_DELAY, this is less of an issue.
-            # A more robust solution for long DFS would be threading.
-            path_found_dfs = self._solve_dfs_recursive_animated(
-                self.start_node, visited_dfs, path_dfs
-            )
-            if not path_found_dfs:  # This check happens after DFS completes
-                self.status_label_var.set("DFS: No path found.")
-                self._set_controls_state(tk.NORMAL)
-                self.solving_in_progress = False
-                messagebox.showinfo(
-                    "No Solution",
-                    "DFS could not find a path. Try generating new obstacles or reducing density.",
-                )
-            # If path was found, status, controls, and solving_in_progress flag are handled in _solve_dfs_recursive_animated
-
-        elif algorithm_name == "BFS":
-            # BFS is naturally asynchronous due to using root.after() calls for its steps.
-            # Its completion (success or fail) will handle re-enabling controls and showing messages.
-            self._solve_bfs_animated()
-
-        # Note: If DFS returns False (no path), controls are re-enabled above.
-        # If DFS returns True (path found), controls are re-enabled within _solve_dfs_recursive_animated.
-        # For BFS, _solve_bfs_animated handles re-enabling controls in its termination conditions (path found or queue empty).
-
-    def _set_controls_state(self, state):
-        """Enable or disable control buttons."""
-        self.btn_generate.config(state=state)
-        self.btn_dfs.config(state=state)
-        self.btn_bfs.config(state=state)
-        self.btn_clear.config(state=state)
-        self.btn_reset.config(state=state)
-        self.density_scale.config(state=state)
-
-    def _get_neighbors(self, r, c):
-        """Returns valid, non-obstacle neighbors of a cell."""
-        neighbors = []
-        # Order: Right, Down, Left, Up. This order can influence DFS path.
-        potential_neighbors = [(r, c + 1), (r + 1, c), (r, c - 1), (r - 1, c)]
-        for nr, nc in potential_neighbors:
-            if (
-                0 <= nr < GRID_SIZE
-                and 0 <= nc < GRID_SIZE
-                and self.grid_data[nr][nc] == EMPTY
-            ):
-                neighbors.append((nr, nc))
-        return neighbors
-
-    # --- DFS Implementation (Recursive with Animation) ---
-    def _solve_dfs_recursive_animated(self, current_node, visited, path_accumulator):
-        # If solving_in_progress was set to False externally (e.g., by Reset button), stop.
-        if not self.solving_in_progress:
-            return False  # Indicate that the search was aborted
-
-        r, c = current_node
-
-        # Base cases for recursion termination
-        if not (0 <= r < GRID_SIZE and 0 <= c < GRID_SIZE):  # Out of bounds
-            return False
-        if self.grid_data[r][c] == OBSTACLE:  # Hit an obstacle
-            return False
-        if (
-            current_node in visited
-        ):  # Already visited in this specific DFS exploration path
-            return False
->>>>>>> 67951b84
 
     def _solve_dfs_recursive_animated(self, node, visited, path):
         r, c = node
@@ -367,18 +190,13 @@
 
         if node not in (self.start_node, self.end_node):
             self.draw_cell(r, c, COLOR_VISITED)
-            self.canvas.update()  # Update canvas to show change
-            # self.master.update_idletasks() # Process pending events
-            if ANIMATION_DELAY > 0:  # Only delay if ANIMATION_DELAY is set
-                self.master.after(
-                    ANIMATION_DELAY
-                )  # Use master.after for non-blocking delay
+            self.canvas.update()
+            self.master.after(ANIMATION_DELAY)
 
         if node == self.end_node:
             self.current_path = list(path)
             self.draw_final_path()
             self.status_label_var.set("DFS: Path found!")
-<<<<<<< HEAD
             self._set_controls_state(tk.NORMAL)
             return True
 
@@ -387,29 +205,9 @@
                 return True
 
         path.pop()
-=======
-            self._set_controls_state(tk.NORMAL)  # Re-enable controls
-            self.solving_in_progress = False  # Mark solving as complete
-            return True  # Path found
-
-        # Recursive step: Explore neighbors
-        for neighbor_r, neighbor_c in self._get_neighbors(r, c):
-            if not self.solving_in_progress:  # Check again before recursive call
-                return False
-            if self._solve_dfs_recursive_animated(
-                (neighbor_r, neighbor_c), visited, path_accumulator
-            ):
-                return True  # Propagate success upwards
-
-        # Backtrack: If no neighbor led to a solution, remove current_node from path
-        path_accumulator.pop()
-        # No specific visualization for backtracking in this version to keep it cleaner.
-
->>>>>>> 67951b84
         return False
 
     def _solve_bfs_animated(self):
-<<<<<<< HEAD
         queue = collections.deque([(self.start_node, [self.start_node])])
         visited = {self.start_node}
         self.visited_for_drawing.add(self.start_node)
@@ -424,33 +222,6 @@
                     self.reset_maze()
                 else:
                     self._set_controls_state(tk.NORMAL)
-=======
-        queue = collections.deque(
-            [(self.start_node, [self.start_node])]
-        )  # (node, current_path_to_node)
-        visited_bfs = {self.start_node}  # Keep track of visited nodes for BFS
-        self.visited_for_drawing.add(
-            self.start_node
-        )  # For overall visualization clearing
-
-        # Inner function for step-by-step animation using root.after()
-        def bfs_step():
-            if (
-                not self.solving_in_progress
-            ):  # If solving was cancelled externally (e.g. reset)
-                self._set_controls_state(tk.NORMAL)  # Ensure controls are re-enabled
-                return
-
-            if not queue:  # Queue is empty, no path found
-                self.status_label_var.set("BFS: No path found.")
-                self._set_controls_state(tk.NORMAL)  # Re-enable controls
-                self.solving_in_progress = False  # Mark solving as complete
-                self.canvas.update()
-                messagebox.showinfo(
-                    "No Solution",
-                    "BFS could not find a path. Try generating new obstacles or reducing density.",
-                )
->>>>>>> 67951b84
                 return
 
             node, path = queue.popleft()
@@ -469,39 +240,16 @@
                         self.current_path = new_path
                         self.draw_final_path()
                         self.status_label_var.set("BFS: Path found!")
-<<<<<<< HEAD
                         self._set_controls_state(tk.NORMAL)
                         return
-=======
-                        self._set_controls_state(tk.NORMAL)  # Re-enable controls
-                        self.solving_in_progress = False  # Mark solving as complete
-                        self.canvas.update()
-                        return  # BFS complete
->>>>>>> 67951b84
 
                     queue.append((nbr, new_path))
                     self.draw_cell(nbr[0], nbr[1], COLOR_VISITED)
 
             self.canvas.update()
-<<<<<<< HEAD
             self.master.after(ANIMATION_DELAY, step)
 
         step()
-=======
-            if self.solving_in_progress:  # Continue only if still solving
-                if ANIMATION_DELAY > 0:
-                    self.master.after(
-                        ANIMATION_DELAY, bfs_step
-                    )  # Schedule the next step of BFS
-                else:  # If no delay, call directly but yield control to event loop periodically
-                    self.master.after(0, bfs_step)
-
-        # Start the BFS animation loop
-        if ANIMATION_DELAY > 0:
-            self.master.after(ANIMATION_DELAY, bfs_step)
-        else:  # If no delay, start immediately but allow event loop to process
-            self.master.after(0, bfs_step)
->>>>>>> 67951b84
 
     def draw_final_path(self):
         for r, c in self.current_path:
@@ -512,22 +260,5 @@
         self.canvas.update()
 
 
-<<<<<<< HEAD
-=======
-def main():
-    root = tk.Tk()
-    app = MazeApp(root)
-
-    # Handle window close event to stop any ongoing animation
-    def on_closing():
-        if app.solving_in_progress:
-            app.solving_in_progress = False  # Attempt to stop any background solving
-        root.destroy()
-
-    root.protocol("WM_DELETE_WINDOW", on_closing)
-    root.mainloop()
-
-
->>>>>>> 67951b84
 if __name__ == "__main__":
     main()